--- conflicted
+++ resolved
@@ -111,9 +111,4 @@
     from neutorch.data.dataset import load_cfg
     cfg = load_cfg(config_file)
     trainer = BoundaryAugTrainer(cfg) #, device=device)
-    trainer()
-<<<<<<< HEAD
-
-=======
-    # cleanup()
->>>>>>> aa2d88a0
+    trainer()