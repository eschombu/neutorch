import os
import random
from abc import ABC, abstractproperty
from functools import cached_property
from time import time
# from glob import glob

import numpy as np
from yacs.config import CfgNode
from chunkflow.lib.cartesian_coordinate import Cartesian

import torch
import torch.distributed as dist
from torch.utils.tensorboard import SummaryWriter

# from torch.utils.data import DataLoader
from neutorch.data.patch import collate_batch
from neutorch.loss import BinomialCrossEntropyWithLogits, MeanSquareErrorLoss
from neutorch.model.io import load_chkpt, log_tensor, save_chkpt
from neutorch.model.IsoRSUNet import Model
from neutorch.data.dataset import worker_init_fn

def setup():
    dist.init_process_group('nccl')

def cleanup():
    dist.destroy_process_group()

class TrainerBase(ABC):
    def __init__(self, cfg: CfgNode, 
            #device: torch.DeviceObjType = None,
            #local_rank: int = int(os.getenv('LOCAL_RANK', -1)),
            ) -> None:
        if isinstance(cfg, str) and os.path.exists(cfg):
            with open(cfg) as file:
                cfg = CfgNode.load_cfg(file)
        cfg.freeze()
        
        if cfg.system.seed is not None:
            random.seed(cfg.system.seed)
        
        self.cfg = cfg
        # self.device = device
        #self.local_rank = local_rank
        #if cfg.system.gpus < 0:
        #    self.num_gpus = torch.cuda.device_count()
        #else:
        #    self.num_gpus = cfg.system.gpus
        self.patch_size=Cartesian.from_collection(cfg.train.patch_size)

    @cached_property
    def batch_size(self):
        # return self.num_gpus * self.cfg.train.batch_size
        # this batch size is for a single GPU rather than the total number!
        return self.cfg.train.batch_size * self.cfg.train.batch_size

    # @cached_property
    # def path_list(self):
    #     glob_path = os.path.expanduser(self.cfg.dataset.glob_path)
    #     path_list = glob(glob_path, recursive=True)
    #     path_list = sorted(path_list)
    #     print(f'path_list \n: {path_list}')
    #     assert len(path_list) > 1
        
    #     # sometimes, the path list only contains the label without corresponding image!
    #     # assert len(path_list) % 2 == 0, \
    #         # "the image and synapses should be paired."
    #     return path_list

    # def _split_path_list(self):
    #     training_path_list = []
    #     validation_path_list = []
    #     for path in self.path_list:
    #         assignment_flag = False
    #         for validation_name in self.cfg.dataset.validation_names:
    #             if validation_name in path:
    #                 validation_path_list.append(path)
    #                 assignment_flag = True
            
    #         for test_name in self.cfg.dataset.test_names:
    #             if test_name in path:
    #                 assignment_flag = True

    #         if not assignment_flag:
    #             training_path_list.append(path)

    #     print(f'split {len(self.path_list)} ground truth samples to {len(training_path_list)} training samples, {len(validation_path_list)} validation samples, and {len(self.path_list)-len(training_path_list)-len(validation_path_list)} test samples.')
    #     self.training_path_list = training_path_list
    #     self.validation_path_list = validation_path_list

    @cached_property
    def model(self):
        model = Model(self.cfg.model.in_channels, self.cfg.model.out_channels)
                           
        #if 'preload' in self.cfg.train:
        #    fname = self.cfg.train.preload
        #else:
        #    fname = os.path.join(self.cfg.train.output_dir, 
        #        f'model_{self.cfg.train.iter_start}.chkpt')
            
        #model = torch.nn.SyncBatchNorm.convert_sync_batchmore(model)

        #if os.path.exists(fname): #and self.local_rank==0:
        #    model = load_chkpt(model, fname)
        
        # note that we have to wrap the nn.DataParallel(model) before 
        # loading the model since the dictionary is changed after the wrapping
        #if self.num_gpus > 1:
        #    print(f'use {self.num_gpus} gpus!')
        #    model = torch.nn.parallel.DistributedDataParallel(
        #        model, device_ids=[self.local_rank],
        #        output_device=self.local_rank)
       
        model.to('cuda')

        #if self.num_gpus > 1:
        #    print(f'use {self.num_gpus} gpus!')
        #    model = torch.nn.parallel.DistributedDataParallel(
        #        model, device_ids=[self.local_rank],
        #        output_device=self.local_rank)
        
        if torch.cuda.is_available():
            gpu_num = torch.cuda.device_count()
            print("Let's use", gpu_num, " GPUs!")
            model = torch.nn.parallel.DataParallel(
                    model,
                    device_ids=list(range(torch.cuda.device_count())),
            )

        #model = model.to('cuda')
        
        model = load_chkpt(
            model,
            self.cfg.train.output_dir,
            self.cfg.train.iter_start)
        
        return model

    @cached_property
    def optimizer(self):
        return torch.optim.Adam(
            self.model.parameters(), 
            lr=self.cfg.train.learning_rate
        )
        # Potential optimizers
        # return torch.optim.SGD(
            # self.model.parameters(),
            # lr=self.cfg.train.learning_rate
        # )

    @cached_property
    def loss_module(self):
        return BinomialCrossEntropyWithLogits()
        #return MeanSquareErrorLoss()


    @cached_property
    @abstractproperty
    def training_dataset(self):
        pass

    @cached_property
    @abstractproperty
    def validation_dataset(self):
        pass
    
    #@cached_property
    #def LOCAL_RANK(self):
    #    return int(os.getenv('LOCAL_RANK', -1))

    #@cached_property
    #def is_main_process(self):
    #    return self.LOCAL_RANK <= 0
       
    @cached_property
    def training_data_loader(self):
        """
        sampler = torch.utils.data.distributed.DistributedSampler(
            self.training_dataset,
            shuffle = False,
        )

        if self.cfg.system.cpus > 0:
            prefetch_factor = None
            multiprocessing_context='spawn'
        else:
            prefetch_factor = None
            multiprocessing_context=None
        
        dataloader = torch.utils.data.DataLoader(
            self.training_dataset,
            shuffle=False, 
            num_workers = self.cfg.system.cpus,
            prefetch_factor = self.cfg.system.cpus,
            collate_fn=collate_batch,
            worker_init_fn=worker_init_fn,
            batch_size=self.batch_size,
            multiprocessing_context='spawn',
            # pin_memory = True, # only dense tensor can be pinned. To-Do: enable it.
            sampler=sampler
        )
        """
        #return dataloader
    
        training_data_loader = DataLoader(
            self.training_dataset,
            num_workers=0,
            prefetch_factor=None,
            drop_last=False,
            # multiprocessing_context='spawn', 
            collate_fn=collate_batch,
            worker_init_fn=worker_init_fn,
            batch_size=self.batch_size,
        ) 
        return training_data_loader

    
    @cached_property
    def validation_data_loader(self):
        """
        sampler = torch.utils.data.distributed.DistributedSampler(
            self.validation_dataset,
            shuffle = False,
        )
        dataloader = torch.utils.data.DataLoader(
            self.validation_dataset,
            shuffle=False, 
            num_workers = self.cfg.system.cpus,
            prefetch_factor = self.cfg.system.cpus,
            collate_fn=collate_batch,
            batch_size=self.batch_size,
            multiprocessing_context='spawn',
            # pin_memory = True, # only dense tensor can be pinned. To-Do: enable it.
            sampler=sampler
        )

        return dataloader 
        """
    
        validation_data_loader = DataLoader(
            self.validation_dataset,
            num_workers=0,
            prefetch_factor=None,
            drop_last=False,
            collate_fn=collate_batch,
            batch_size=self.batch_size,
        ) 
        return validation_data_loader

    @cached_property
    def validation_data_iter(self):
        validation_data_iter = iter(self.validation_data_loader)
        return validation_data_iter

    @cached_property
    def voxel_num(self):
        return np.product(self.patch_size) * self.batch_size

    def label_to_target(self, label: torch.Tensor):
        return label.cuda()

    def post_processing(self, prediction: torch.Tensor):
        if isinstance(self.loss_module, BinomialCrossEntropyWithLogits):
        #if isinstance(self.loss_module, MeanSquareErrorLoss): 
            return torch.sigmoid(prediction)
        else:
            return prediction

    def __call__(self) -> None:
        writer = SummaryWriter(log_dir=self.cfg.train.output_dir) 
        accumulated_loss = 0.
        iter_idx = self.cfg.train.iter_start
        
<<<<<<< HEAD
        #for iter_idx in range(self.cfg.train.iter_start, self.cfg.train.iter_stop):
            #image, label = next(iter(self.training_data_loader))
            #target = self.label_to_target(label)
        
        for image, label in self.training_data_loader:
            target = self.label_to_target

            iter_idx += 1
            if iter_idx > self.cfg.train.iter_stop:
                print('exceeds the maximum iteration: ', self.cfg.train.iter_stop)
                return
=======
        for iter_idx in range(self.cfg.train.iter_start, self.cfg.train.iter_stop):
            #breakpoint() 
            image, label = next(iter(self.training_data_loader))
            target = self.label_to_target(label)

            # iter_idx += 1
            # if iter_idx > self.cfg.train.iter_stop:
            #     print('exceeds the maximum iteration: ', self.cfg.train.iter_stop)
            #    return
>>>>>>> 5357eea3
                

            ping = time()
            # print(f'preparing patch takes {round(time()-ping, 3)} seconds')
            # image.to(self.device)
            # self.model.to(self.device)
            #            predict = self.model(image)
            #breakpoint() 
            #predict = self.model(image)
            #predict = self.post_processing(predict)
            predict = self.model(image)
            loss = self.loss_module(predict, target)
            self.optimizer.zero_grad()
            loss.backward()
            self.optimizer.step()
            accumulated_loss += loss.tolist()
            print(f'iteration {iter_idx} takes {round(time()-ping, 3)} seconds.')

            if iter_idx % self.cfg.train.training_interval == 0 and iter_idx > 0:
                per_voxel_loss = accumulated_loss / \
                    self.cfg.train.training_interval / \
                    self.voxel_num

                print(f'training loss {round(per_voxel_loss, 3)}')
                accumulated_loss = 0.
                predict = self.post_processing(predict)
                writer.add_scalar('Loss/train', per_voxel_loss, iter_idx)
                log_tensor(writer, 'train/image', image, 'image', iter_idx)
                log_tensor(writer, 'train/prediction', predict.detach(), 'image', iter_idx)
                log_tensor(writer, 'train/target', target, 'image', iter_idx)

            if iter_idx % self.cfg.train.validation_interval == 0 and iter_idx > 0:

                # only save model on master
                fname = os.path.join(self.cfg.train.output_dir, f'model_{iter_idx}.chkpt')
                print(f'save model to {fname}')
                save_chkpt(self.model, self.cfg.train.output_dir, iter_idx, self.optimizer)
                
                #if iter_idx >= self.cfg.train.start_saving:
                #    print(f'save model to {fname}')
                #    save_chkpt(
                #        self.model, self.cfg.train.output_dir, \
                #        iter_idx, self.optimizer
                #    )

                print('evaluate prediction: ')
                validation_image, validation_label = next(iter(self.validation_data_iter))
                validation_target = self.label_to_target(validation_label)

                with torch.no_grad():
                    validation_predict = self.model(validation_image)
                    validation_loss = self.loss_module(validation_predict, validation_target)
                    validation_predict = self.post_processing(validation_predict)
                    per_voxel_loss = validation_loss.tolist() / self.voxel_num
                    print(f'iter {iter_idx}: validation loss: {round(per_voxel_loss, 3)}')
                    writer.add_scaflar('Loss/validation', per_voxel_loss, iter_idx)
                    log_tensor(writer, 'evaluate/image', validation_image, 'image', iter_idx)
                    log_tensor(writer, 'evaluate/prediction', validation_predict, 'image', iter_idx)
                    log_tensor(writer, 'evaluate/target', validation_target, 'image', iter_idx)
        
        writer.close()
        #cleanup()
<|MERGE_RESOLUTION|>--- conflicted
+++ resolved
@@ -271,8 +271,8 @@
         accumulated_loss = 0.
         iter_idx = self.cfg.train.iter_start
         
-<<<<<<< HEAD
         #for iter_idx in range(self.cfg.train.iter_start, self.cfg.train.iter_stop):
+            #breakpoint() 
             #image, label = next(iter(self.training_data_loader))
             #target = self.label_to_target(label)
         
@@ -283,17 +283,6 @@
             if iter_idx > self.cfg.train.iter_stop:
                 print('exceeds the maximum iteration: ', self.cfg.train.iter_stop)
                 return
-=======
-        for iter_idx in range(self.cfg.train.iter_start, self.cfg.train.iter_stop):
-            #breakpoint() 
-            image, label = next(iter(self.training_data_loader))
-            target = self.label_to_target(label)
-
-            # iter_idx += 1
-            # if iter_idx > self.cfg.train.iter_stop:
-            #     print('exceeds the maximum iteration: ', self.cfg.train.iter_stop)
-            #    return
->>>>>>> 5357eea3
                 
 
             ping = time()
